{
  "options": {
    "error": {
      "temperature_not_found": "温度センサーが見つかりません",
      "humidity_not_found": "湿度センサーが見つかりません"
    },
    "step": {
      "init": {
        "title": "Thermal comfortの設定",
        "data": {
          "temperature_sensor": "温度センサー",
          "humidity_sensor": "湿度センサー",
          "poll": "ポーリングを有効にする",
          "scan_interval": "ポーリング周期(秒)",
          "custom_icons": "custom icons packを使用する"
        }
      }
    }
  },
  "config": {
    "abort": {
      "already_configured": "この温度センサーと湿度センサーの組み合わせは既に構成されています",
      "no_sensors": "温度または湿度センサーが見つかりません。詳細モードで再試行してください。",
      "no_sensors_advanced": "温度または湿度センサーが見つかりません。"
    },
    "error": {
      "temperature_not_found": "温度センサーが見つかりません",
      "humidity_not_found": "湿度センサーが見つかりません"
    },
    "step": {
      "user": {
        "title": "Thermal comfortの設定",
        "data": {
          "name": "名前",
          "temperature_sensor": "温度センサー",
          "humidity_sensor": "湿度センサー",
          "poll": "ポーリングを有効にする",
          "scan_interval": "ポーリング周期(秒)",
          "custom_icons": "custom icons packを使用する",
          "enabled_sensors": "センサーを有効にする"
        }
      }
    }
  },
  "entity": {
    "sensor": {
      "absolute_humidity": {
        "name": "絶対湿度"
      },
      "dew_point": {
        "name": "露点"
      },
      "dew_point_perception": {
        "name": "露点知覚",
        "state": {
          "dry": "一部の人にとっては少し乾燥",
          "very_comfortable": "とても快適",
          "comfortable": "快適",
          "ok_but_humid": "おおむね問題なし、ただし湿度が高い",
          "somewhat_uncomfortable": "やや不快",
          "quite_uncomfortable": "湿度が高くかなり不快",
          "extremely_uncomfortable": "非常に不快で抑圧的",
          "severely_high": "非常に高く、喘息関連疾患では致死的"
        }
      },
      "frost_point": {
        "name": "霜点"
      },
      "frost_risk": {
        "name": "霜の危険性",
        "state": {
          "no_risk": "ノーリスク",
          "unlikely": "なさそう",
          "probable": "ありそう",
          "high": "高確率"
        }
      },
      "heat_index": {
        "name": "暑さ指数"
      },
      "humidex": {
        "name": "湿度指数"
      },
      "humidex_perception": {
        "name": "湿度指数知覚",
        "state": {
          "comfortable": "快適",
          "noticable_discomfort": "顕著な不快感",
          "evident_discomfort": "明らかな不快感",
          "great_discomfort": "極度の不快感、運動を避ける",
          "dangerous_discomfort": "危険な不快感",
          "heat_stroke": "熱中症の可能性あり"
        }
      },
      "moist_air_enthalpy": {
        "name": "湿った空気のエンタルピー"
      },
      "relative_strain_perception": {
        "name": "相対的な調子の知覚",
        "state": {
          "outside_calculable_range": "計算範囲外",
          "comfortable": "快適",
          "slight_discomfort": "わずかな不快感",
          "discomfort": "不快感",
          "significant_discomfort": "著しい不快感",
          "extreme_discomfort": "極度の不快感"
        }
      },
      "summer_scharlau_perception": {
        "name": "Summer Scharlau指数",
        "state": {
          "outside_calculable_range": "計算範囲外",
          "comfortable": "快適",
          "slightly_uncomfortable": "わずかな不快感",
          "moderatly_uncomfortable": "中程度に不快",
          "highly_uncomfortable": "非常に不快"
        }
      },
      "winter_scharlau_perception": {
        "name": "Winter Scharlau指数",
        "state": {
          "outside_calculable_range": "計算範囲外",
          "comfortable": "快適",
          "slightly_uncomfortable": "わずかな不快感",
          "moderatly_uncomfortable": "中程度に不快",
          "highly_uncomfortable": "非常に不快"
        }
      },
      "summer_simmer_perception": {
        "name": "Summer Simmer指数",
        "state": {
          "cool": "涼しい",
          "slightly_cool": "やや涼しい",
          "comfortable": "快適",
          "slightly_warm": "やや暖かい",
          "increasing_discomfort": "不快感の増大",
          "extremely_warm": "非常に暖かい",
          "danger_of_heatstroke": "熱中症になる危険性あり",
          "extreme_danger_of_heatstroke": "熱中症になる危険性が極めて高い",
          "circulatory_collapse_imminent": "循環器系の破綻が近い"
        }
      },
      "thoms_discomfort_perception": {
        "name": "Thoms discomfort指数",
        "state": {
          "no_discomfort": "不快感なし",
<<<<<<< HEAD
=======
          "less_than_half": "不快感を感じている人は半数以下",
          "more_than_half": "不快感を感じている人が半数以上",
>>>>>>> ddefa829
          "most": "多数の人が違和感を覚え精神的にも物理的にも状態が悪化",
          "everyone": "誰もが大きな違和感を覚える",
          "dangerous": "熱中症になりそうなほど強い不快感",
          "less_then_half": "不快感を感じている人は半数以下",
          "more_then_half": "不快感を感じている人が半数以上"
        }
      }
    }
  }
}<|MERGE_RESOLUTION|>--- conflicted
+++ resolved
@@ -144,16 +144,11 @@
         "name": "Thoms discomfort指数",
         "state": {
           "no_discomfort": "不快感なし",
-<<<<<<< HEAD
-=======
           "less_than_half": "不快感を感じている人は半数以下",
           "more_than_half": "不快感を感じている人が半数以上",
->>>>>>> ddefa829
           "most": "多数の人が違和感を覚え精神的にも物理的にも状態が悪化",
           "everyone": "誰もが大きな違和感を覚える",
           "dangerous": "熱中症になりそうなほど強い不快感",
-          "less_then_half": "不快感を感じている人は半数以下",
-          "more_then_half": "不快感を感じている人が半数以上"
         }
       }
     }
