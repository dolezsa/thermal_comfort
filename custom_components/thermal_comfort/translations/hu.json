{
  "options": {
    "error": {
      "temperature_not_found": "Hőmérséklet szenzor nem található",
      "humidity_not_found": "Páratartalom szenzor nem található"
    },
    "step": {
      "init": {
        "title": "Hőkomfort beállítások",
        "data": {
          "temperature_sensor": "Hőmérséklet szenzor",
          "humidity_sensor": "Páratartalom szenzor",
          "poll": "Állapotlekérdezés (polling) engedélyezése",
          "scan_interval": "Lekérdezési időköz (polling) (másodpercekben)",
          "custom_icons": "Egyedi ikonkészlet használata"
        }
      }
    }
  },
  "config": {
    "abort": {
      "already_configured": "Ez a hőmérséklet- és páratartalom-szenzor kombináció már konfigurálva van",
      "no_sensors": "Nem található hőmérséklet- vagy páratartalom-szenzor. Próbáld újra a haladó (advanced) módban.",
      "no_sensors_advanced": "Nem található hőmérséklet- vagy páratartalom-szenzor."
    },
    "error": {
      "temperature_not_found": "Hőmérséklet szenzor nem található.",
      "humidity_not_found": "Páratartalom szenzor nem található."
    },
    "step": {
      "user": {
        "title": "Hőkomfort beállítások",
        "data": {
          "name": "Név",
          "temperature_sensor": "Hőmérséklet szenzor",
          "humidity_sensor": "Páratartalom szenzor",
          "poll": "Állapotlekérdezés (polling) engedélyezése",
          "scan_interval": "Lekérdezési időköz (polling) (másodpercekben)",
          "custom_icons": "Egyedi ikonkészlet használata",
          "enabled_sensors": "Engedélyezett szenzorok"
        }
      }
    }
  },
  "entity": {
    "sensor": {
<<<<<<< HEAD
=======
      "absolute_humidity": {
        "name": "Abszolút páratartalom"
      },
      "dew_point": {
        "name": "Harmatpont"
      },
>>>>>>> b71f4afc
      "dew_point_perception": {
        "name": "Harmatpont érzékelés",
        "state": {
          "dry": "Egyeseknek kissé száraz",
          "very_comfortable": "Nagyon kellemes",
          "comfortable": "Kellemes",
          "ok_but_humid": "A többségnek megfelelő, de párás",
          "somewhat_uncomfortable": "Kicsit kellemetlen",
          "quite_uncomfortable": "Nagyon nedves, eléggé kellemetlen",
          "extremely_uncomfortable": "Rendkívül kellemetlen, nyomasztó",
          "severely_high": "Különösen magas, az asztmás betegségek számára életveszélyes"
        }
      },
<<<<<<< HEAD
      "frost_risk": {
=======
      "frost_point": {
        "name": "Fagypont"
      },
      "frost_risk": {
        "name": "Fagyveszély",
>>>>>>> b71f4afc
        "state": {
          "no_risk": "Nincs kockázat",
          "unlikely": "Nem valószínű",
          "probable": "Valószínű",
<<<<<<< HEAD
          "high": "Nagy valószínűség"
=======
          "high": "Nagyon valószínű"
        }
      },
      "heat_index": {
        "name": "Hő index"
      },
      "humidex": {
        "name": "Páratartalom index"
      },
      "humidex_perception": {
        "name": "Páratartalom index \n\n\nérzékelés",
        "state": {
          "comfortable": "Kellemes",
          "noticable_discomfort": "Érezhető kellemetlenség",
          "evident_discomfort": "Kellemetlen",
          "great_discomfort": "Rendkívül kellemetlen, kerüld a megterhelést",
          "dangerous_discomfort": "Veszélyesen kellemetlen",
          "heat_stroke": "Napszúrás lehetséges"
        }
      },
      "moist_air_enthalpy": {
        "name": "Páradús levegő entalpia"
      },
      "relative_strain_perception": {
        "name": "Relatív feszültség érzékelése",
        "state": {
          "outside_calculable_range": "A számolható tartományon kívül\n",
          "comfortable": "Kellemes",
          "slight_discomfort": "Enyhén kellemetlen",
          "discomfort": "Kellemetlen",
          "significant_discomfort": "Jelentős kellemetlenség",
          "extreme_discomfort": "Extrém kellemetlenség"
        }
      },
      "summer_scharlau_perception": {
        "name": "Nyári Scharlau érzékelés",
        "state": {
          "outside_calculable_range": "A számolható tartományon kívül",
          "comfortable": "Kellemes",
          "slightly_uncomfortable": "Kissé kényelmetlen",
          "moderatly_uncomfortable": "Mérsékelten kényelmetlen",
          "highly_uncomfortable": "Nagyon kényelmetlen"
        }
      },
      "winter_scharlau_perception": {
        "name": "Téli scharlau felfogás",
        "state": {
          "outside_calculable_range": "A számolható tartományon kívül",
          "comfortable": "Kellemes",
          "slightly_uncomfortable": "Kissé kényelmetlen",
          "moderatly_uncomfortable": "Mérsékelten kényelmetlen",
          "highly_uncomfortable": "Nagyon kényelmetlen"
>>>>>>> b71f4afc
        }
      },
      "summer_simmer_perception": {
        "name": "Nyári forrongás érzékelése",
        "state": {
          "cool": "Hideg",
          "slightly_cool": "Enyhén hűvös",
          "comfortable": "Kellemes",
          "slightly_warm": "Enyhén meleg",
          "increasing_discomfort": "Fokozódó diszkomfort",
          "extremely_warm": "Rendkívül meleg",
          "danger_of_heatstroke": "Napszúrásveszély",
          "extreme_danger_of_heatstroke": "Rendkívüli napszúrásveszély",
          "circulatory_collapse_imminent": "Keringési összeomlás veszélye"
        }
      },
      "thoms_discomfort_perception": {
        "name": "Thoms kellemetlen érzés",
        "state": {
          "no_discomfort": "Nincs kellemetlen érzés",
          "less_than_half": "A lakosság kevesebb mint fele érez kényelmetlenséget",
          "more_than_half": "A lakosság több mint fele kellemetlenül érzi magát",
          "most": "A legtöbb ember kényelmetlenséget és pszichofizikai állapotának romlását érzi",
          "everyone": "Mindenki jelentős kényelmetlenséget érez",
          "dangerous": "Veszélyes, nagyon erős kényelmetlenség, amely hőgutát okozhat"
        }
      }
    }
  }
}<|MERGE_RESOLUTION|>--- conflicted
+++ resolved
@@ -44,15 +44,12 @@
   },
   "entity": {
     "sensor": {
-<<<<<<< HEAD
-=======
       "absolute_humidity": {
         "name": "Abszolút páratartalom"
       },
       "dew_point": {
         "name": "Harmatpont"
       },
->>>>>>> b71f4afc
       "dew_point_perception": {
         "name": "Harmatpont érzékelés",
         "state": {
@@ -66,22 +63,15 @@
           "severely_high": "Különösen magas, az asztmás betegségek számára életveszélyes"
         }
       },
-<<<<<<< HEAD
-      "frost_risk": {
-=======
       "frost_point": {
         "name": "Fagypont"
       },
       "frost_risk": {
         "name": "Fagyveszély",
->>>>>>> b71f4afc
         "state": {
           "no_risk": "Nincs kockázat",
           "unlikely": "Nem valószínű",
           "probable": "Valószínű",
-<<<<<<< HEAD
-          "high": "Nagy valószínűség"
-=======
           "high": "Nagyon valószínű"
         }
       },
@@ -134,7 +124,6 @@
           "slightly_uncomfortable": "Kissé kényelmetlen",
           "moderatly_uncomfortable": "Mérsékelten kényelmetlen",
           "highly_uncomfortable": "Nagyon kényelmetlen"
->>>>>>> b71f4afc
         }
       },
       "summer_simmer_perception": {
