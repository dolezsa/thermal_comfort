{
  "options": {
    "error": {
      "temperature_not_found": "Senzorul de temperatură nu a fost găsit",
      "humidity_not_found": "Senzorul de umiditate nu a fost găsit"
    },
    "step": {
      "init": {
        "title": "Setări de confort termic",
        "data": {
          "temperature_sensor": "Senzor de temperatura",
          "humidity_sensor": "Senzor de umiditate",
          "poll": "Activați sondajul",
          "scan_interval": "Interval de sondaj (secunde)",
          "custom_icons": "Utilizați pachetul de pictograme personalizate"
        }
      }
    }
  },
  "config": {
    "abort": {
      "already_configured": "Această combinație de senzori de temperatură și umiditate este deja configurată",
      "no_sensors": "Nu s-au găsit senzori de temperatură sau umiditate. Încercați din nou în modul avansat.",
      "no_sensors_advanced": "Nu s-au găsit senzori de temperatură sau umiditate."
    },
    "error": {
      "temperature_not_found": "Senzorul de temperatură nu a fost găsit",
      "humidity_not_found": "Senzorul de umiditate nu a fost găsit"
    },
    "step": {
      "user": {
        "title": "Setări de confort termic",
        "data": {
          "name": "Nume",
          "temperature_sensor": "Senzor de temperatura",
          "humidity_sensor": "Senzor de umiditate",
          "poll": "Activați sondajul",
          "scan_interval": "Interval de sondaj (secunde)",
          "custom_icons": "Utilizați pachetul de pictograme personalizate",
          "enabled_sensors": "Senzori activați"
        }
      }
    }
  },
  "entity": {
    "sensor": {
<<<<<<< HEAD
=======
      "absolute_humidity": {
        "name": "Umiditate absolută"
      },
      "dew_point": {
        "name": "Punct de rouă"
      },
>>>>>>> b71f4afc
      "dew_point_perception": {
        "name": "Punct de rouă perceput",
        "state": {
          "dry": "Cam uscat pentru unii",
          "very_comfortable": "Foarte confortabil",
          "comfortable": "Confortabil",
          "ok_but_humid": "OK pentru majoritatea, dar umed",
          "somewhat_uncomfortable": "Oarecum inconfortabil",
          "quite_uncomfortable": "Foarte umed, destul de inconfortabil",
          "extremely_uncomfortable": "Extrem de inconfortabil, opresiv",
          "severely_high": "Sever ridicat, chiar mortal pentru bolile legate de astm"
        }
      },
<<<<<<< HEAD
      "frost_risk": {
=======
      "frost_point": {
        "name": "Punct de îngheț"
      },
      "frost_risk": {
        "name": "Risc de îngheț",
>>>>>>> b71f4afc
        "state": {
          "no_risk": "Niciun risc",
          "unlikely": "Improbabil",
          "probable": "Probabil",
          "high": "Probabilitate mare"
        }
      },
<<<<<<< HEAD
=======
      "heat_index": {
        "name": "Indice termic"
      },
      "humidex": {
        "name": "Indice de umezeală"
      },
>>>>>>> b71f4afc
      "humidex_perception": {
        "name": "Indice de umezeală perceput",
        "state": {
          "comfortable": "Confortabil",
          "noticable_discomfort": "Disconfort perceptibil",
          "evident_discomfort": "Disconfort evident",
          "great_discomfort": "Disconfort mare, evitați eforturile",
          "dangerous_discomfort": "Disconfort periculos",
          "heat_stroke": "Posibil accident vascular cerebral cauzat de căldură excesivă"
        }
      },
      "moist_air_enthalpy": {
        "name": "Entalpia aerului umed"
      },
      "relative_strain_perception": {
        "name": "Discomfort termic",
        "state": {
          "outside_calculable_range": "În afara intervalului calculabil",
          "comfortable": "Confortabil",
          "slight_discomfort": "Ușor disconfort",
          "discomfort": "Disconfort",
          "significant_discomfort": "Disconfort semnificativ",
          "extreme_discomfort": "Disconfort extrem"
        }
      },
      "summer_scharlau_perception": {
        "name": "Percepție Scharlau (Vara)",
        "state": {
          "outside_calculable_range": "În afara intervalului calculabil",
          "comfortable": "Confortabil",
          "slightly_uncomfortable": "Ușor inconfortabil",
          "moderatly_uncomfortable": "Moderat inconfortabil",
          "highly_uncomfortable": "Foarte inconfortabil"
        }
      },
      "winter_scharlau_perception": {
        "name": "Percepție Scharlau (Iarna)",
        "state": {
          "outside_calculable_range": "În afara intervalului calculabil",
          "comfortable": "Confortabil",
          "slightly_uncomfortable": "Ușor inconfortabil",
          "moderatly_uncomfortable": "Moderat inconfortabil",
          "highly_uncomfortable": "Foarte inconfortabil"
        }
      },
      "summer_simmer_perception": {
        "name": "Discomfort termic (Vara)",
        "state": {
          "cool": "Rece",
          "slightly_cool": "Ușor rece",
          "comfortable": "Confortabil",
          "slightly_warm": "Ușor cald",
          "increasing_discomfort": "Creșterea disconfortului",
          "extremely_warm": "Extrem de cald",
          "danger_of_heatstroke": "Pericol de insolație",
          "extreme_danger_of_heatstroke": "Pericol extrem de insolație",
          "circulatory_collapse_imminent": "Colapsul circulator iminent"
        }
      },
      "thoms_discomfort_perception": {
        "name": "Percepție Thoms",
        "state": {
          "no_discomfort": "Niciun disconfort",
          "less_than_half": "Mai puțin de jumătate din populație simte disconfort",
          "more_than_half": "Mai mult de jumătate din populație simte disconfort",
          "most": "Majoritatea persoanelor simt disconfort și deteriorarea condițiilor psihofizice",
          "everyone": "Toată lumea simte disconfort semnificativ",
          "dangerous": "Disconfort periculos, foarte puternic, care poate provoca epuizare termică"
        }
      }
    }
  }
}<|MERGE_RESOLUTION|>--- conflicted
+++ resolved
@@ -44,15 +44,12 @@
   },
   "entity": {
     "sensor": {
-<<<<<<< HEAD
-=======
       "absolute_humidity": {
         "name": "Umiditate absolută"
       },
       "dew_point": {
         "name": "Punct de rouă"
       },
->>>>>>> b71f4afc
       "dew_point_perception": {
         "name": "Punct de rouă perceput",
         "state": {
@@ -66,15 +63,11 @@
           "severely_high": "Sever ridicat, chiar mortal pentru bolile legate de astm"
         }
       },
-<<<<<<< HEAD
-      "frost_risk": {
-=======
       "frost_point": {
         "name": "Punct de îngheț"
       },
       "frost_risk": {
         "name": "Risc de îngheț",
->>>>>>> b71f4afc
         "state": {
           "no_risk": "Niciun risc",
           "unlikely": "Improbabil",
@@ -82,15 +75,12 @@
           "high": "Probabilitate mare"
         }
       },
-<<<<<<< HEAD
-=======
       "heat_index": {
         "name": "Indice termic"
       },
       "humidex": {
         "name": "Indice de umezeală"
       },
->>>>>>> b71f4afc
       "humidex_perception": {
         "name": "Indice de umezeală perceput",
         "state": {
