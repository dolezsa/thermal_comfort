--- conflicted
+++ resolved
@@ -44,15 +44,12 @@
   },
   "entity": {
     "sensor": {
-<<<<<<< HEAD
-=======
       "absolute_humidity": {
         "name": "Absolutní vlhkost"
       },
       "dew_point": {
         "name": "rosný bod"
       },
->>>>>>> 6eaa5c6d
       "dew_point_perception": {
         "name": "Vnímání rosného bodu",
         "state": {
@@ -66,15 +63,11 @@
           "severely_high": "Velmi vysoká vlhkost, dokonce smrtelná pro jedince s nemocemi související s astmatem"
         }
       },
-<<<<<<< HEAD
-      "frost_risk": {
-=======
       "frost_point": {
         "name": "Bod mrazu"
       },
       "frost_risk": {
         "name": "Riziko mrazu",
->>>>>>> 6eaa5c6d
         "state": {
           "no_risk": "Žádné riziko",
           "unlikely": "Nepravděpodobné",
@@ -82,8 +75,6 @@
           "high": "Vysoce pravděpodobné"
         }
       },
-<<<<<<< HEAD
-=======
       "heat_index": {
         "name": "Tepelný index"
       },
@@ -135,7 +126,6 @@
           "highly_uncomfortable": "Vysoce nepohodlné"
         }
       },
->>>>>>> 6eaa5c6d
       "summer_simmer_perception": {
         "name": "Vnímání letního dusna",
         "state": {
