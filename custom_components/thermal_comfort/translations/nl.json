--- conflicted
+++ resolved
@@ -44,15 +44,12 @@
   },
   "entity": {
     "sensor": {
-<<<<<<< HEAD
-=======
       "absolute_humidity": {
         "name": "Absolute luchtvochtigheid"
       },
       "dew_point": {
         "name": "Dauwpunt"
       },
->>>>>>> 10ad0ec8
       "dew_point_perception": {
         "state": {
           "dry": "Beetje droog voor sommigen",
@@ -65,15 +62,11 @@
           "severely_high": "Zeer hoog, zelfs gevaarlijk bij astma gerelateerde ziekten"
         }
       },
-<<<<<<< HEAD
-      "frost_risk": {
-=======
       "frost_point": {
         "name": "Rijptemperatuur"
       },
       "frost_risk": {
         "name": "Rijprisico",
->>>>>>> 10ad0ec8
         "state": {
           "no_risk": "Geen risico",
           "unlikely": "Onwaarschijnlijk",
@@ -81,15 +74,12 @@
           "high": "Hoogstwaarschijnlijk"
         }
       },
-<<<<<<< HEAD
-=======
       "heat_index": {
         "name": "Hitte-index"
       },
       "humidex": {
         "name": "Humidex"
       },
->>>>>>> 10ad0ec8
       "humidex_perception": {
         "state": {
           "comfortable": "Gemakkelijk",
